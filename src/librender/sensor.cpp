/*
    This file is part of Mitsuba, a physically based rendering system.

    Copyright (c) 2007-2014 by Wenzel Jakob and others.

    Mitsuba is free software; you can redistribute it and/or modify
    it under the terms of the GNU General Public License Version 3
    as published by the Free Software Foundation.

    Mitsuba is distributed in the hope that it will be useful,
    but WITHOUT ANY WARRANTY; without even the implied warranty of
    MERCHANTABILITY or FITNESS FOR A PARTICULAR PURPOSE. See the
    GNU General Public License for more details.

    You should have received a copy of the GNU General Public License
    along with this program. If not, see <http://www.gnu.org/licenses/>.
*/

#include <mitsuba/render/sensor.h>
#include <mitsuba/render/medium.h>
#include <mitsuba/core/track.h>
#include <mitsuba/core/plugin.h>
#include <boost/algorithm/string.hpp>

MTS_NAMESPACE_BEGIN

Sensor::Sensor(const Properties &props)
 : AbstractEmitter(props) {
    m_shutterOpen = props.getFloat("shutterOpen", 0.0f);
    Float shutterClose = props.getFloat("shutterClose", 0.0f);
    m_shutterOpenTime = shutterClose - m_shutterOpen;

    if (m_shutterOpenTime < 0)
        Log(EError, "Shutter opening time must be less than "
                     "or equal to the shutter closing time!");

    if (m_shutterOpenTime == 0)
        m_type |= EDeltaTime;
}

Sensor::Sensor(Stream *stream, InstanceManager *manager)
 : AbstractEmitter(stream, manager) {
    m_film = static_cast<Film *>(manager->getInstance(stream));
    m_sampler = static_cast<Sampler *>(manager->getInstance(stream));
    m_shutterOpen = stream->readFloat();
    m_shutterOpenTime = stream->readFloat();
}

Sensor::~Sensor() {
}

void Sensor::serialize(Stream *stream, InstanceManager *manager) const {
    AbstractEmitter::serialize(stream, manager);
    manager->serialize(stream, m_film.get());
    manager->serialize(stream, m_sampler.get());
    stream->writeFloat(m_shutterOpen);
    stream->writeFloat(m_shutterOpenTime);
}

void Sensor::setShutterOpenTime(Float time) {
    m_shutterOpenTime = time;
    if (m_shutterOpenTime == 0)
        m_type |= EDeltaTime;
    else
        m_type &= ~EDeltaTime;
}


Spectrum Sensor::eval(const Intersection &its, const Vector &d,
        Point2 &samplePos) const {
    Log(EError, "%s::eval(const Intersection &, const Vector &, "
        "Point2&) is not implemented!", getClass()->getName().c_str());
    return Spectrum(0.0f);
}

bool Sensor::getSamplePosition(const PositionSamplingRecord &pRec,
        const DirectionSamplingRecord &dRec, Point2 &samplePosition) const {
    Log(EError, "%s::getSamplePosition(const PositionSamplingRecord &, "
        "const DirectionSamplingRecord &, Point2&) is not implemented!",
        getClass()->getName().c_str());
    return false;
}

void Sensor::configure() {
    if (m_film == NULL) {
        /* Instantiate an EXR film by default */
        m_film = static_cast<Film*> (PluginManager::getInstance()->
            createObject(MTS_CLASS(Film), Properties("hdrfilm")));
        m_film->configure();
    }

    if (m_sampler == NULL) {
        /* No sampler has been selected - load an independent filter with 4 samples/pixel by default */
        Properties props("independent");
        props.setInteger("sampleCount", 4);
        m_sampler = static_cast<Sampler *> (PluginManager::getInstance()->
                createObject(MTS_CLASS(Sampler), props));
        m_sampler->configure();
    }

    m_aspect = m_film->getSize().x /
       (Float) m_film->getSize().y;

    m_resolution = Vector2(m_film->getCropSize());
    m_invResolution = Vector2(
        (Float) 1 / m_resolution.x,
        (Float) 1 / m_resolution.y);
}

Spectrum Sensor::sampleRayDifferential(RayDifferential &ray,
        const Point2 &samplePosition,
        const Point2 &apertureSample,
        Float timeSample) const {
    Spectrum result = sampleRay(ray, samplePosition,
        apertureSample, timeSample);

    /* Sample a ray for X+1 */
    Ray tempRay;
    sampleRay(tempRay, samplePosition + Vector2(1, 0),
            apertureSample, timeSample);
    ray.rxOrigin = tempRay.o;
    ray.rxDirection = tempRay.d;

    /* Sample a ray for Y+1 */
    sampleRay(tempRay, samplePosition + Vector2(0, 1),
            apertureSample, timeSample);
    ray.ryOrigin = tempRay.o;
    ray.ryDirection = tempRay.d;
    ray.hasDifferentials = true;

    return result;
}

Float Sensor::pdfTime(const Ray &ray, EMeasure measure) const {
<<<<<<< HEAD
	if (ray.time < m_shutterOpen || ray.time > m_shutterOpen + m_shutterOpenTime)
		return 0.0f;

	if (m_shutterOpenTime == 0 && measure == EDiscrete)
		return 1.0f;
	else if (m_shutterOpenTime > 0 && measure == ELength)
		return 1.0f / m_shutterOpenTime;
	else
		return 0.0f;
=======
    if (ray.time < m_shutterOpen || ray.time > m_shutterOpenTime + m_shutterOpenTime)
        return 0.0f;

    if (m_shutterOpenTime == 0 && measure == EDiscrete)
        return 1.0f;
    else if (m_shutterOpenTime > 0 && measure == ELength)
        return 1.0f / m_shutterOpenTime;
    else
        return 0.0f;
>>>>>>> 04eb2d50
}

void Sensor::addChild(const std::string &name, ConfigurableObject *child) {
    if (child->getClass()->derivesFrom(MTS_CLASS(Sampler))) {
        m_sampler = static_cast<Sampler *>(child);
    } else if (child->getClass()->derivesFrom(MTS_CLASS(Film))) {
        m_film = static_cast<Film *>(child);
    } else {
        AbstractEmitter::addChild(name, child);
    }
}

ProjectiveCamera::ProjectiveCamera(const Properties &props) : Sensor(props) {
    /* Distance to the near clipping plane */
    m_nearClip = props.getFloat("nearClip", 1e-2f);
    /* Distance to the far clipping plane */
    m_farClip = props.getFloat("farClip", 1e4f);
    /* Distance to the focal plane */
    m_focusDistance = props.getFloat("focusDistance", m_farClip);

    if (m_nearClip <= 0)
        Log(EError, "The 'nearClip' parameter must be greater than zero!");
    if (m_nearClip >= m_farClip)
        Log(EError, "The 'nearClip' parameter must be smaller than 'farClip'.");

    m_type |= EProjectiveCamera;
}

ProjectiveCamera::ProjectiveCamera(Stream *stream, InstanceManager *manager)
    : Sensor(stream, manager) {
    m_nearClip = stream->readFloat();
    m_farClip = stream->readFloat();
    m_focusDistance = stream->readFloat();
}

void ProjectiveCamera::serialize(Stream *stream, InstanceManager *manager) const {
    Sensor::serialize(stream, manager);
    stream->writeFloat(m_nearClip);
    stream->writeFloat(m_farClip);
    stream->writeFloat(m_focusDistance);
}

void ProjectiveCamera::setFocusDistance(Float focusDistance) {
    if (m_focusDistance != focusDistance) {
        m_focusDistance = focusDistance;
        m_properties.setFloat("focusDistance", focusDistance, false);
    }
}

void ProjectiveCamera::setNearClip(Float nearClip) {
    if (m_nearClip != nearClip) {
        m_nearClip = nearClip;
        m_properties.setFloat("nearClip", nearClip, false);
    }
}

void ProjectiveCamera::setFarClip(Float farClip) {
    if (m_farClip != farClip) {
        m_farClip = farClip;
        m_properties.setFloat("farClip", farClip, false);
    }
}

ProjectiveCamera::~ProjectiveCamera() {
}

void ProjectiveCamera::setWorldTransform(const Transform &trafo) {
    m_worldTransform = new AnimatedTransform(trafo);
    m_properties.setTransform("toWorld", trafo, false);
}

void ProjectiveCamera::setWorldTransform(AnimatedTransform *trafo) {
    m_worldTransform = trafo;
    m_properties.setAnimatedTransform("toWorld", trafo, false);
}

PerspectiveCamera::PerspectiveCamera(const Properties &props)
    : ProjectiveCamera(props), m_xfov(0.0f) {
    props.markQueried("fov");
    props.markQueried("fovAxis");
    props.markQueried("focalLength");

    if (m_properties.hasProperty("fov") && m_properties.hasProperty("focalLength"))
        Log(EError, "Please specify either a focal length ('focalLength') or a "
            "field of view ('fov')!");
}

PerspectiveCamera::PerspectiveCamera(Stream *stream, InstanceManager *manager)
    : ProjectiveCamera(stream, manager), m_xfov(0.0f) {
    setXFov(stream->readFloat());
}

PerspectiveCamera::~PerspectiveCamera() {
}

void PerspectiveCamera::configure() {
    ProjectiveCamera::configure();
    if (m_xfov != 0)
        return;

    if (m_properties.hasProperty("fov")) {
        Float fov = m_properties.getFloat("fov");

        std::string fovAxis =
            boost::to_lower_copy(m_properties.getString("fovAxis", "x"));

        if (fovAxis == "smaller")
            fovAxis = m_aspect > 1 ? "y" : "x";
        else if (fovAxis == "larger")
            fovAxis = m_aspect > 1 ? "x" : "y";

        if (fovAxis == "x")
            setXFov(fov);
        else if (fovAxis == "y")
            setYFov(fov);
        else if (fovAxis == "diagonal")
            setDiagonalFov(fov);
        else
            Log(EError, "The 'fovAxis' parameter must be set "
                "to one of 'smaller', 'larger', 'diagonal', 'x', or 'y'!");
    } else {
        std::string f = m_properties.getString("focalLength", "50mm");
        if (boost::ends_with(f, "mm"))
            f = f.substr(0, f.length()-2);

        char *end_ptr = NULL;
        Float value = (Float) strtod(f.c_str(), &end_ptr);
        if (*end_ptr != '\0')
            SLog(EError, "Could not parse the focal length (must be of the form "
                "<x>mm, where <x> is a positive integer)!");

        m_properties.removeProperty("focalLength");
        setDiagonalFov(2 * 180/M_PI* std::atan(std::sqrt((Float) (36*36+24*24)) / (2*value)));
    }
}

void PerspectiveCamera::serialize(Stream *stream, InstanceManager *manager) const {
    ProjectiveCamera::serialize(stream, manager);
    stream->writeFloat(m_xfov);
}

void PerspectiveCamera::setXFov(Float xfov) {
    if (xfov <= 0 || xfov >= 180)
        Log(EError, "The horizontal field of view must be "
            "in the interval (0, 180)!");
    if (xfov != m_xfov) {
        m_xfov = xfov;
        m_properties.setFloat("fov", xfov, false);
        m_properties.setString("fovAxis", "x", false);
    }
}

void PerspectiveCamera::setYFov(Float yfov) {
    setXFov(radToDeg(2*std::atan(
        std::tan(0.5f * degToRad(yfov)) * m_aspect)));
}

void PerspectiveCamera::setDiagonalFov(Float dfov) {
    Float diagonal = 2 * std::tan(0.5f * degToRad(dfov));
    Float width = diagonal / std::sqrt(1.0f + 1.0f / (m_aspect*m_aspect));
    setXFov(radToDeg(2*std::atan(width*0.5f)));
}


Float PerspectiveCamera::getYFov() const {
    return radToDeg(2*std::atan(
        std::tan(0.5f * degToRad(m_xfov)) / m_aspect));
}

Float PerspectiveCamera::getDiagonalFov() const {
    Float width = std::tan(0.5f * degToRad(m_xfov));
    Float diagonal = width * std::sqrt(1.0f + 1.0f / (m_aspect*m_aspect));
    return radToDeg(2*std::atan(diagonal));
}

MTS_IMPLEMENT_CLASS(PerspectiveCamera, true, ProjectiveCamera)
MTS_IMPLEMENT_CLASS(ProjectiveCamera, true, Sensor)
MTS_IMPLEMENT_CLASS(Sensor, true, AbstractEmitter)
MTS_NAMESPACE_END<|MERGE_RESOLUTION|>--- conflicted
+++ resolved
@@ -132,18 +132,7 @@
 }
 
 Float Sensor::pdfTime(const Ray &ray, EMeasure measure) const {
-<<<<<<< HEAD
-	if (ray.time < m_shutterOpen || ray.time > m_shutterOpen + m_shutterOpenTime)
-		return 0.0f;
-
-	if (m_shutterOpenTime == 0 && measure == EDiscrete)
-		return 1.0f;
-	else if (m_shutterOpenTime > 0 && measure == ELength)
-		return 1.0f / m_shutterOpenTime;
-	else
-		return 0.0f;
-=======
-    if (ray.time < m_shutterOpen || ray.time > m_shutterOpenTime + m_shutterOpenTime)
+    if (ray.time < m_shutterOpen || ray.time > m_shutterOpen + m_shutterOpenTime)
         return 0.0f;
 
     if (m_shutterOpenTime == 0 && measure == EDiscrete)
@@ -152,7 +141,6 @@
         return 1.0f / m_shutterOpenTime;
     else
         return 0.0f;
->>>>>>> 04eb2d50
 }
 
 void Sensor::addChild(const std::string &name, ConfigurableObject *child) {
