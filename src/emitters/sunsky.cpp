/*
	This file is part of Mitsuba, a physically based rendering system.

	Copyright (c) 2007-2012 by Wenzel Jakob and others.

	Mitsuba is free software; you can redistribute it and/or modify
	it under the terms of the GNU General Public License Version 3
	as published by the Free Software Foundation.

	Mitsuba is distributed in the hope that it will be useful,
	but WITHOUT ANY WARRANTY; without even the implied warranty of
	MERCHANTABILITY or FITNESS FOR A PARTICULAR PURPOSE. See the
	GNU General Public License for more details.

	You should have received a copy of the GNU General Public License
	along with this program. If not, see <http://www.gnu.org/licenses/>.
*/

#include <mitsuba/render/scene.h>
#include <mitsuba/core/plugin.h>
#include <mitsuba/core/bitmap.h>
#include <mitsuba/core/qmc.h>
#include "sunsky/sunmodel.h"

#if SPECTRUM_SAMPLES == 3
# define SUNSKY_PIXELFORMAT Bitmap::ERGB
#else
# define SUNSKY_PIXELFORMAT Bitmap::ESpectrum
#endif

/* Apparent radius of the sun as seen from the earth (in degrees).
   This is an approximation--the actual value is somewhere between
   0.526 and 0.545 depending on the time of year */
#define SUN_APP_RADIUS 0.5358

MTS_NAMESPACE_BEGIN

/*!\plugin{sunsky}{Sun and sky emitter}
 * \icon{emitter_sunsky}
 * \order{8}
 * \parameters{
 *     \parameter{turbidity}{\Float}{
 *         This parameter determines the amount of aerosol present in the atmosphere.
 *         Valid range: 1-10. \default{3, corresponding to a clear sky in a temperate climate}
 *     }
 *     \parameter{albedo}{\Spectrum}{Specifies the ground albedo \default{0.15}}
 *     \parameter{year, month, day}{\Integer}{Denote the date of the
 *      observation \default{2010, 07, 10}}
 *     \parameter{hour,minute,\showbreak second}{\Float}{Local time
 *       at the location of the observer in 24-hour format\default{15, 00, 00,
 *       i.e. 3PM}}
 *     \parameter{latitude, longitude, timezone}{\Float}{
 *       These three parameters specify the oberver's latitude and longitude
 *       in degrees, and the local timezone offset in hours, which are required
 *       to compute the sun's position. \default{35.6894, 139.6917, 9 --- Tokyo, Japan}
 *     }
 *     \parameter{sunDirection}{\Vector}{Allows to manually
 *       override the sun direction in world space. When this value
 *       is provided, parameters pertaining to the computation
 *       of the sun direction (\code{year, hour, latitude,} etc.
 *       are unnecessary. \default{none}
 *     }
 *     \parameter{stretch}{\Float}{
 *         Stretch factor to extend emitter below the horizon, must be
 *         in [1,2] \default{\code{1}, i.e. not used}
 *     }
 *     \parameter{resolution}{\Integer}{Specifies the horizontal resolution of the precomputed
 *         image that is used to represent the sun environment map \default{512, i.e. 512$\times$256}}
 *     \parameter{sunScale}{\Float}{
 *         This parameter can be used to separately scale the the amount of illumination
 *         emitted by the sun. \default{1}
 *     }
 *     \parameter{skyScale}{\Float}{
 *         This parameter can be used to separately scale the the amount of illumination
 *         emitted by the sky.\default{1}
 *     }
 *     \parameter{sunRadiusScale}{\Float}{
 *         Scale factor to adjust the radius of the sun, while preserving its power.
 *         Set to \code{0} to turn it into a directional light source.
 *     }
 * }
 * \vspace{-3mm}
 *
 * \renderings{
 *   \medrendering{\pluginref{sky} emitter}{emitter_sunsky_sky}
 *   \medrendering{\pluginref{sun} emitter}{emitter_sunsky_sun}
 *   \medrendering{\pluginref{sunsky} emitter}{emitter_sunsky_sunsky}
 *   \vspace{-2mm}
 *   \caption{A coated rough copper test ball lit with the three
 *   provided daylight illumination models}
 * }
 * \vspace{1mm}
 * This convenience plugin has the sole purpose of instantiating
 * \pluginref{sun} and \pluginref{sky} and merging them into a joint
 * environment map. Please refer to these plugins individually for more
 * details.
 */
class SunSkyEmitter : public Emitter {
public:
	SunSkyEmitter(const Properties &props)
		: Emitter(props) {
		Float scale = props.getFloat("scale", 1.0f),
		      sunScale = props.getFloat("sunScale", scale),
		      skyScale = props.getFloat("skyScale", scale),
			  sunRadiusScale = props.getFloat("sunRadiusScale", 1.0f);

		const Transform &trafo = m_worldTransform->eval(0);

		Properties skyProps(props);
		skyProps.removeProperty("toWorld");
		if (props.hasProperty("sunDirection"))
			skyProps.setVector("sunDirection", trafo.inverse()(props.getVector("sunDirection")));
		skyProps.setPluginName("sky");
		skyProps.setFloat("scale", skyScale, false);

		ref<Emitter> sky = static_cast<Emitter *>(
			PluginManager::getInstance()->createObject(
			MTS_CLASS(Emitter), skyProps));
		sky->configure();
		props.markQueried("albedo");

		int resolution = props.getInteger("resolution", 512);
		ref<Bitmap> bitmap = new Bitmap(SUNSKY_PIXELFORMAT, Bitmap::EFloat,
			Vector2i(resolution, resolution/2));

		Point2 factor((2*M_PI) / bitmap->getWidth(),
			M_PI / bitmap->getHeight());

		ref<Timer> timer = new Timer();
		Log(EDebug, "Rasterizing sun & skylight emitter to an %ix%i environment map ..",
				resolution, resolution/2);

		Spectrum *data = (Spectrum *) bitmap->getFloatData();

		/* First, rasterize the sky */
		#if defined(MTS_OPENMP)
			#pragma omp parallel for
		#endif
		for (int y=0; y<bitmap->getHeight(); ++y) {
			Float theta = (y+.5f) * factor.y;
			Spectrum *target = data + y * bitmap->getWidth();

			for (int x=0; x<bitmap->getWidth(); ++x) {
				Float phi = (x+.5f) * factor.x;

				RayDifferential ray(Point(0.0f),
					toSphere(SphericalCoordinates(theta, phi)), 0.0f);

				*target++ = sky->evalEnvironment(ray);
			}
		}

		/* Rasterizing the sphere to an environment map and checking the
		   individual pixels for coverage (which is what Mitsuba 0.3.0 did)
		   was slow and not very effective; for instance the power varied
		   dramatically with resolution changes. Since the sphere generally
		   just covers a few pixels, the code below rasterizes it much more
		   efficiently by generating a few thousand QMC samples.

		   Step 1: compute a *very* rough estimate of how many
		   pixel in the output environment map will be covered
		   by the sun */

		SphericalCoordinates sun = computeSunCoordinates(props);
		Spectrum sunRadiance = computeSunRadiance(sun.elevation,
			props.getFloat("turbidity", 3.0f)) * sunScale;
		sun.elevation *= props.getFloat("stretch", 1.0f);
		Frame sunFrame = Frame(toSphere(sun));

		Float theta = degToRad(SUN_APP_RADIUS * 0.5f);

		if (sunRadiusScale == 0) {
			Float solidAngle = 2 * M_PI * (1 - std::cos(theta));
			Properties props("directional");
			props.setVector("direction", -trafo(sunFrame.n));
			props.setFloat("samplingWeight", m_samplingWeight);
			props.setSpectrum("irradiance", sunRadiance * solidAngle);

			m_dirEmitter = static_cast<Emitter *>(
				PluginManager::getInstance()->createObject(
				MTS_CLASS(Emitter), props));
		} else {
			size_t pixelCount = resolution*resolution/2;
			Float cosTheta = std::cos(theta * sunRadiusScale);

			/* Ratio of the sphere that is covered by the sun */
			Float coveredPortion = 0.5f * (1 - cosTheta);

			/* Approx. number of samples that need to be generated,
			   be very conservative */
			size_t nSamples = (size_t) std::max((Float) 100,
				(pixelCount * coveredPortion * 1000));

			factor = Point2(bitmap->getWidth() / (2*M_PI),
				bitmap->getHeight() / M_PI);

<<<<<<< HEAD
		Spectrum value =
			sunRadiance * (2 * M_PI * (1-std::cos(theta))) *
			static_cast<Float>(bitmap->getWidth() * bitmap->getHeight())
			/ (2 * M_PI * M_PI * nSamples);
=======
			Spectrum value =
				sunRadiance * (2 * M_PI * (1-std::cos(theta))) *
				(bitmap->getWidth() * bitmap->getHeight())
				/ (2.0f * M_PI * M_PI * (Float) nSamples);
>>>>>>> 151287b0

			for (size_t i=0; i<nSamples; ++i) {
				Vector dir = sunFrame.toWorld(
					Warp::squareToUniformCone(cosTheta, sample02(i)));

				Float sinTheta = math::safe_sqrt(1-dir.y*dir.y);
				SphericalCoordinates sphCoords = fromSphere(dir);

				Point2i pos(
					std::min(std::max(0, (int) (sphCoords.azimuth * factor.x)), bitmap->getWidth()-1),
					std::min(std::max(0, (int) (sphCoords.elevation * factor.y)), bitmap->getHeight()-1));

				data[pos.x + pos.y * bitmap->getWidth()] += value / std::max((Float) 1e-3f, sinTheta);
			}

		}

		Log(EDebug, "Done (took %i ms)", timer->getMilliseconds());

		/* Instantiate a nested envmap plugin */
		Properties envProps("envmap");
		Properties::Data bitmapData;
		bitmapData.ptr = (uint8_t *) bitmap.get();
		bitmapData.size = sizeof(Bitmap);
		envProps.setData("bitmap", bitmapData);
		envProps.setTransform("toWorld", trafo);
		envProps.setFloat("samplingWeight", m_samplingWeight);
		m_envEmitter = static_cast<Emitter *>(
			PluginManager::getInstance()->createObject(
			MTS_CLASS(Emitter), envProps));

		#if 0
			/* For debugging purposes */
			ref<FileStream> fs = new FileStream("debug.exr", FileStream::ETruncReadWrite);
			bitmap->write(Bitmap::EOpenEXR, fs);
		#endif
	}

	SunSkyEmitter(Stream *stream, InstanceManager *manager)
		: Emitter(stream, manager) {
		m_envEmitter = static_cast<Emitter *>(manager->getInstance(stream));
		if (stream->readBool())
			m_dirEmitter = static_cast<Emitter *>(manager->getInstance(stream));
	}

	void serialize(Stream *stream, InstanceManager *manager) const {
		Emitter::serialize(stream, manager);
		manager->serialize(stream, m_envEmitter.get());
		stream->writeBool(m_dirEmitter.get() != NULL);
		if (m_dirEmitter.get())
			manager->serialize(stream, m_dirEmitter.get());
	}

	void configure() {
		Emitter::configure();
		m_envEmitter->configure();
		if (m_dirEmitter)
			m_dirEmitter->configure();
	}

	bool isCompound() const {
		return true;
	}

	AABB getAABB() const {
		NotImplementedError("getAABB");
	}

	Emitter *getElement(size_t i) {
		if (i == 0)
			return m_envEmitter;
		else if (i == 1)
			return m_dirEmitter;
		else
			return NULL;
	}

	MTS_DECLARE_CLASS()
private:
	ref<Emitter> m_dirEmitter;
	ref<Emitter> m_envEmitter;
};

MTS_IMPLEMENT_CLASS_S(SunSkyEmitter, false, Emitter)
MTS_EXPORT_PLUGIN(SunSkyEmitter, "Sun & sky emitter");
MTS_NAMESPACE_END<|MERGE_RESOLUTION|>--- conflicted
+++ resolved
@@ -194,17 +194,10 @@
 			factor = Point2(bitmap->getWidth() / (2*M_PI),
 				bitmap->getHeight() / M_PI);
 
-<<<<<<< HEAD
-		Spectrum value =
-			sunRadiance * (2 * M_PI * (1-std::cos(theta))) *
-			static_cast<Float>(bitmap->getWidth() * bitmap->getHeight())
-			/ (2 * M_PI * M_PI * nSamples);
-=======
 			Spectrum value =
 				sunRadiance * (2 * M_PI * (1-std::cos(theta))) *
-				(bitmap->getWidth() * bitmap->getHeight())
-				/ (2.0f * M_PI * M_PI * (Float) nSamples);
->>>>>>> 151287b0
+				static_cast<Float>(bitmap->getWidth() * bitmap->getHeight())
+				/ (2 * M_PI * M_PI * nSamples);
 
 			for (size_t i=0; i<nSamples; ++i) {
 				Vector dir = sunFrame.toWorld(
